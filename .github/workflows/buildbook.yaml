--- conflicted
+++ resolved
@@ -26,16 +26,11 @@
         environment-file: environment.yml
         python-version: ${{ matrix.python-version }}
         auto-activate-base: false
-<<<<<<< HEAD
     - name: Install local ipfs node
       run: |
         sudo apt-get update
         sudo apt-get install -y wget curl jq
         bash <(curl https://raw.githubusercontent.com/eurec4a/ipfs_tools/main/install_and_run_ipfs.sh) ${{ matrix.ipfs-version }}
-    - name: Install remaining dependencies with pip
-      run: pip install -r requirements.txt
-=======
->>>>>>> 2bb0e4dc
     - name: build book
       run: |
         conda info
