# Table of contents
# Learn more at https://jupyterbook.org/customize/toc.html
- file: intro
- file: halo
  sections:
    - file: dropsondes
    - file: specmacs
    - file: unified
    - file: flight_tracks_leaflet
    - file: smart
    - file: bacardi
    - file: wales
<<<<<<< HEAD
    - file: hamp_comparison
=======
- file: meteor
  sections:
    - file: meteor_cloudradar
>>>>>>> f1559dbb
- file: toolbox
  sections:
    - file: flight-phase-operations
    - file: show_intake_catalog
    - file: running_locally
- file: stats<|MERGE_RESOLUTION|>--- conflicted
+++ resolved
@@ -10,13 +10,10 @@
     - file: smart
     - file: bacardi
     - file: wales
-<<<<<<< HEAD
     - file: hamp_comparison
-=======
 - file: meteor
   sections:
     - file: meteor_cloudradar
->>>>>>> f1559dbb
 - file: toolbox
   sections:
     - file: flight-phase-operations
