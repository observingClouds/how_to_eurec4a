# Table of contents
# Learn more at https://jupyterbook.org/customize/toc.html
- file: intro
- file: halo
  sections:
    - file: dropsondes
    - file: specmacs
    - file: unified
    - file: flight_tracks_leaflet
    - file: smart
<<<<<<< HEAD
    - file: bacardi
=======
    - file: wales
>>>>>>> e6f24116
- file: toolbox
  sections:
    - file: flight-phase-operations
    - file: show_intake_catalog
    - file: running_locally
- file: stats<|MERGE_RESOLUTION|>--- conflicted
+++ resolved
@@ -8,11 +8,8 @@
     - file: unified
     - file: flight_tracks_leaflet
     - file: smart
-<<<<<<< HEAD
     - file: bacardi
-=======
     - file: wales
->>>>>>> e6f24116
 - file: toolbox
   sections:
     - file: flight-phase-operations
