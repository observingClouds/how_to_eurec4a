#######################################################################################
# A default configuration that will be loaded for all jupyter books
# See the documentation for help and more options:
# https://jupyterbook.org/customize/config.html

#######################################################################################
# Book settings
title                       : How to EUREC4A      # The title of the book. Will be placed in the left navbar.
author                      : EUREC4A community   # The author of the book
copyright                   : "2021"              # Copyright year to be placed in the footer
logo                        : logo_pyeurec4a.png  # A path to the book logo
repository:
  url                       : https://github.com/eurec4a/how_to_eurec4a
  path_to_book              : how_to_eurec4a
launch_buttons:
  binderhub_url             : https://mybinder.org
  thebe                     : true
  colab_url                 : https://colab.research.google.com
parse:
  myst_enable_extensions:
    - dollarmath
    - linkify
    - substitution
    - colon_fence
    - deflist
html:
  favicon                   : "logo_pyeurec4a.png" # A path to the favicon
  use_repository_button     : true
  use_issues_button         : true
  use_edit_page_button      : true
latex:
  latex_documents:
     targetname: how_to_eurec4a.tex
sphinx:
  local_extensions:
<<<<<<< HEAD
    apastyle: _ext/
=======
    bracket_citation_style: _ext/
>>>>>>> 6753b78b
  config:
    latex_logo: logo_pyeurec4a.png
    latex_elements:
      preamble: \usepackage{how_to_eurec4a}
    latex_additional_files:
      - latex/how_to_eurec4a.sty
<<<<<<< HEAD
    bibtex_default_style: apastyle
execute:
  execute_notebooks         : force
  timeout: 90
bibtex_default_style      : apastyle
=======
    bibtex_reference_style: author_year_round
execute:
  execute_notebooks         : force
  timeout: 90
bibtex_reference_style      : author_year_round
>>>>>>> 6753b78b
bibtex_bibfiles             : references.bib<|MERGE_RESOLUTION|>--- conflicted
+++ resolved
@@ -33,28 +33,19 @@
      targetname: how_to_eurec4a.tex
 sphinx:
   local_extensions:
-<<<<<<< HEAD
     apastyle: _ext/
-=======
     bracket_citation_style: _ext/
->>>>>>> 6753b78b
   config:
     latex_logo: logo_pyeurec4a.png
     latex_elements:
       preamble: \usepackage{how_to_eurec4a}
     latex_additional_files:
       - latex/how_to_eurec4a.sty
-<<<<<<< HEAD
     bibtex_default_style: apastyle
-execute:
-  execute_notebooks         : force
-  timeout: 90
-bibtex_default_style      : apastyle
-=======
     bibtex_reference_style: author_year_round
 execute:
   execute_notebooks         : force
   timeout: 90
 bibtex_reference_style      : author_year_round
->>>>>>> 6753b78b
+bibtex_default_style        : apastyle
 bibtex_bibfiles             : references.bib