--- conflicted
+++ resolved
@@ -135,19 +135,11 @@
 
 So, depending on the use case, different formats are optimal and none of them supports everything:
 
-<<<<<<< HEAD
-| format  | for storage | sending around | for remote access        | widely supported              |
-| ------- | ----------- | -------------- | -------------------------| ----------------------------- |
-| netCDF  | ✅          | ✅             | ❌, works via OPeNDAP    | ✅                            |
-| OPeNDAP | ❌          | ❌             | ✅, can share netCDF     | ✅                            |
-| zarr    | ✅          | moderate       | ✅, very high performance| ❌, netCDF-c is working on it |
-=======
 | format  | for storage | sending around | for remote access          | widely supported              |
 | ------- | ----------- | -------------- | -------------------------- | ----------------------------- |
 | netCDF  | ✅          | ✅             | ❌, works via OPeNDAP      | ✅                            |
 | OPeNDAP | ❌          | ❌             | ✅, can share netCDF       | ✅                            |
 | zarr    | ✅          | moderate       | ✅, with high performance  | ❌, netCDF-c is working on it |
->>>>>>> f073580e
 
 Thus, if we want to have datasets which can be used locally as well as remotely (some might call it "in the cloud"), we should take care that our datasets are convertible between those formats so that we can adapt to the specific use case.
 
@@ -1507,7 +1499,7 @@
 This excludes the use of `CHAR` for numeric applications and effectively also `BYTE`, `UBYTE`.
 
 And in the [data model section](https://www.unidata.ucar.edu/software/netcdf/docs/netcdf_data_model.html) we can find:
-> For maximum interoperability with existing code, new data should be created with the The Classic Model.
+> For maximum interoparability with existing code, new data should be created with the The Classic Model.
 
 This excludes the use of 64 bit integers and unsigned types.
 
