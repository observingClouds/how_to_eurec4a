
@article{Bony:2017,
  title = {{{EUREC4A}}: {{A Field Campaign}} to {{Elucidate}} the {{Couplings Between Clouds}}, {{Convection}} and {{Circulation}}},
  author = {Bony, Sandrine and Stevens, Bjorn and Ament, Felix and Bigorre, Sebastien and Chazette, Patrick and Crewell, Susanne and Delano{\"e}, Julien and Emanuel, Kerry and Farrell, David and Flamant, Cyrille and Gross, Silke and Hirsch, Lutz and Karstensen, Johannes and Mayer, Bernhard and Nuijens, Louise and Ruppert, James H and Sandu, Irina and Siebesma, Pier and Speich, Sabrina and Szczap, Fr{\'e}d{\'e}ric and Totems, Julien and Vogel, Raphaela and Wendisch, Manfred and Wirth, Martin},
  year = {2017},
  volume = {38},
  pages = {1529--1568},
  doi = {10.1007/s10712-017-9428-0},
  abstract = {Trade-wind cumuli constitute the cloud type with the highest frequency of occurrence on Earth, and it has been shown that their sensitivity to changing environmental conditions will critically influence the magnitude and pace of future global warming. Research over the last decade has pointed out the importance of the interplay between clouds, convection and circulation in controling this sensitivity. Numerical models represent this interplay in diverse ways, which translates into different responses of trade-cumuli to climate perturbations. Climate models predict that the area covered by shallow cumuli at cloud base is very sensitive to changes in environmental conditions, while process models suggest the opposite. To understand and resolve this contradiction, we propose to organize a field campaign aimed at quantifying the physical properties of trade-cumuli (e.g., cloud fraction and water content) as a function of the large-scale environment. Beyond a better understanding of clouds-circulation coupling processes, the campaign will provide a reference data set that may be used as a benchmark for advancing the modelling and the satellite remote sensing of clouds and circulation. It will also be an opportunity for complementary investigations such as evaluating model convective parameterizations or studying the role of ocean mesoscale eddies in air\textendash sea interactions and convective organization.},
  journal = {Surv. Geophys.},
  number = {6}
}

@article{Stevens:2021,
  title = {{{EUREC4A}}},
  author = {Stevens, B. and Bony, S. and Farrell, D. and Ament, F. and Blyth, A. and Fairall, C. and Karstensen, J. and Quinn, P. K. and Speich, S. and Acquistapace, C. and Aemisegger, F. and Albright, A. L. and Bellenger, H. and Bodenschatz, E. and Caesar, K.-A. and {Chewitt-Lucas}, R. and {de Boer}, G. and Delano{\"e}, J. and Denby, L. and Ewald, F. and Fildier, B. and Forde, M. and George, G. and Gross, S. and Hagen, M. and Hausold, A. and Heywood, K. J. and Hirsch, L. and Jacob, M. and Jansen, F. and Kinne, S. and Klocke, D. and K{\"o}lling, T. and Konow, H. and Lothon, M. and Mohr, W. and Naumann, A. K. and Nuijens, L. and Olivier, L. and Pincus, R. and P{\"o}hlker, M. and Reverdin, G. and Roberts, G. and Schnitt, S. and Schulz, H. and Siebesma, A. P. and Stephan, C. C. and Sullivan, P. and {Touz{\'e}-Peiffer}, L. and Vial, J. and Vogel, R. and Zuidema, P. and Alexander, N. and Alves, L. and Arixi, S. and Asmath, H. and Bagheri, G. and Baier, K. and Bailey, A. and Baranowski, D. and Baron, A. and Barrau, S. and Barrett, P. A. and Batier, F. and Behrendt, A. and Bendinger, A. and Beucher, F. and Bigorre, S. and Blades, E. and Blossey, P. and Bock, O. and B{\"o}ing, S. and Bosser, P. and Bourras, D. and {Bouruet-Aubertot}, P. and Bower, K. and Branellec, P. and Branger, H. and Brennek, M. and Brewer, A. and Brilouet, P.-E. and Br{\"u}gmann, B. and Buehler, S. A. and Burke, E. and Burton, R. and Calmer, R. and Canonici, J.-C. and Carton, X. and Cato Jr., G. and Charles, J. A. and Chazette, P. and Chen, Y. and Chilinski, M. T. and Choularton, T. and Chuang, P. and Clarke, S. and Coe, H. and Cornet, C. and Coutris, P. and Couvreux, F. and Crewell, S. and Cronin, T. and Cui, Z. and Cuypers, Y. and Daley, A. and Damerell, G. M. and Dauhut, T. and Deneke, H. and Desbios, J.-P. and D{\"o}rner, S. and Donner, S. and Douet, V. and Drushka, K. and D{\"u}tsch, M. and Ehrlich, A. and Emanuel, K. and Emmanouilidis, A. and Etienne, J.-C. and {Etienne-Leblanc}, S. and Faure, G. and Feingold, G. and Ferrero, L. and Fix, A. and Flamant, C. and Flatau, P. J. and Foltz, G. R. and Forster, L. and Furtuna, I. and Gadian, A. and Galewsky, J. and Gallagher, M. and Gallimore, P. and Gaston, C. and Gentemann, C. and Geyskens, N. and Giez, A. and Gollop, J. and Gouirand, I. and Gourbeyre, C. and {de Graaf}, D. and {de Groot}, G. E. and Grosz, R. and G{\"u}ttler, J. and Gutleben, M. and Hall, K. and Harris, G. and Helfer, K. C. and Henze, D. and Herbert, C. and Holanda, B. and {Ibanez-Landeta}, A. and Intrieri, J. and Iyer, S. and Julien, F. and Kalesse, H. and Kazil, J. and Kellman, A. and Kidane, A. T. and Kirchner, U. and Klingebiel, M. and K{\"o}rner, M. and Kremper, L. A. and Kretzschmar, J. and Kr{\"u}ger, O. and Kumala, W. and Kurz, A. and L'H{\'e}garet, P. and Labaste, M. and {Lachlan-Cope}, T. and Laing, A. and Landsch{\"u}tzer, P. and Lang, T. and Lange, D. and Lange, I. and Laplace, C. and Lavik, G. and Laxenaire, R. and Le Bihan, C. and Leandro, M. and Lefevre, N. and Lena, M. and Lenschow, D. and Li, Q. and Lloyd, G. and Los, S. and Losi, N. and Lovell, O. and Luneau, C. and Makuch, P. and Malinowski, S. and Manta, G. and Marinou, E. and Marsden, N. and Masson, S. and Maury, N. and Mayer, B. and {Mayers-Als}, M. and Mazel, C. and McGeary, W. and McWilliams, J. C. and Mech, M. and Mehlmann, M. and Meroni, A. N. and Mieslinger, T. and Minikin, A. and Minnett, P. and M{\"o}ller, G. and Morfa Avalos, Y. and Muller, C. and Musat, I. and Napoli, A. and Neuberger, A. and Noisel, C. and Noone, D. and Nordsiek, F. and Nowak, J. L. and Oswald, L. and Parker, D. J. and Peck, C. and Person, R. and Philippi, M. and Plueddemann, A. and P{\"o}hlker, C. and P{\"o}rtge, V. and P{\"o}schl, U. and Pologne, L. and Posyniak, M. and Prange, M. and Qui{\~n}ones Mel{\'e}ndez, E. and Radtke, J. and Ramage, K. and Reimann, J. and Renault, L. and Reus, K. and Reyes, A. and Ribbe, J. and Ringel, M. and Ritschel, M. and Rocha, C. B. and Rochetin, N. and R{\"o}ttenbacher, J. and Rollo, C. and Royer, H. and Sadoulet, P. and Saffin, L. and Sandiford, S. and Sandu, I. and Sch{\"a}fer, M. and Schemann, V. and Schirmacher, I. and Schlenczek, O. and Schmidt, J. and Schr{\"o}der, M. and Schwarzenboeck, A. and Sealy, A. and Senff, C. J. and Serikov, I. and Shohan, S. and Siddle, E. and Smirnov, A. and Sp{\"a}th, F. and Spooner, B. and Stolla, M. K. and Szk{\'o}{\l}ka, W. and {de Szoeke}, S. P. and Tarot, S. and Tetoni, E. and Thompson, E. and Thomson, J. and Tomassini, L. and Totems, J. and Ubele, A. A. and Villiger, L. and {von Arx}, J. and Wagner, T. and Walther, A. and Webber, B. and Wendisch, M. and Whitehall, S. and Wiltshire, A. and Wing, A. A. and Wirth, M. and Wiskandt, J. and Wolf, K. and Worbes, L. and Wright, E. and Wulfmeyer, V. and Young, S. and Zhang, C. and Zhang, D. and Ziemen, F. and Zinner, T. and Z{\"o}ger, M.},
  year = {2021},
  month = jan,
  volume = {2021},
  pages = {1--78},
  doi = {10.5194/essd-2021-18},
  journal = {Earth Syst. Sci. Data Discuss.}
}

@article {Stevens:2019,
  author = {Bjorn Stevens and Felix Ament and Sandrine Bony and Susanne Crewell and Florian Ewald and Silke Gross and Akio Hansen and Lutz Hirsch and Marek Jacob and Tobias Kölling and Heike Konow and Bernhard Mayer and Manfred Wendisch and Martin Wirth and Kevin Wolf and Stephan Bakan and Matthias Bauer-Pfundstein and Matthias Brueck and Julien Delanoë and André Ehrlich and David Farrell and Marvin Forde and Felix G{\"o}dde and Hans Grob and Martin Hagen and Evelyn J{\"a}kel and Friedhelm Jansen and Christian Klepp and Marcus Klingebiel and Mario Mech and Gerhard Peters and Markus Rapp and Allison A. Wing and Tobias Zinner},
  title = {A High-Altitude Long-Range Aircraft Configured as a Cloud Observatory: The NARVAL Expeditions},
  journal = {Bull Amer. Met. Soc.},
  year = 2019,
  volume = 100,
  number = 6,
  doi = {10.1175/BAMS-D-18-0198.1},
  pages= {1061--1077}
}

@article {Wendisch:2001,
  author = "Manfred  Wendisch and D{\"o}rthe  Müller and Dieter  Schell and Jost  Heintzenberg",
  title = {An Airborne Spectral Albedometer with Active Horizontal Stabilization},
  journal = {J. Atmos. Ocean Technol.},
  year = 2001,
  volume = 18,
  number = 11,
  doi = {10.1175/1520-0426(2001)018<1856:AASAWA>2.0.CO;2},
  pages= {1856--1866}
}

@Article{Quinn:2021,
  author = {Quinn, P. K. and Thompson, E. J. and Coffman, D. J. and Baidar, S. and Bariteau, L. and Bates, T. S. and Bigorre, S. and Brewer, A. and de Boer, G. and de Szoeke, S. P. and Drushka, K. and Foltz, G. R. and Intrieri, J. and Iyer, S. and Fairall, C. W. and Gaston, C. J. and Jansen, F. and Johnson, J. E. and Kr\"uger, O. O. and Marchbanks, R. D. and Moran, K. P. and Noone, D. and Pezoa, S. and Pincus, R. and Plueddemann, A. J. and P\"ohlker, M. L. and P\"oschl, U. and Quinones Melendez, E. and Royer, H. M. and Szczodrak, M. and Thomson, J. and Upchurch, L. M. and Zhang, C. and Zhang, D. and Zuidema, P.},
  TITLE = {Measurements from the RV \textit{Ronald H. Brown} and related platforms as part of the Atlantic
  Tradewind Ocean-Atmosphere Mesoscale Interaction Campaign (ATOMIC)},
  journal = {Earth Syst. Sci. Data},
  VOLUME = {13},
  YEAR = {2021},
  NUMBER = {4},
  pages = {1759--1790},
  doi = {10.5194/essd-13-1759-2021}
}

@Article{Pincus:2021,
author = {Pincus, R. and Fairall, C. W. and Bailey, A. and Chen, H. and Chuang, P. Y. and de Boer, G. and Feingold, G. and Henze, D. and Kalen, Q. T. and Kazil, J. and Leandro, M. and Lundry, A. and Moran, K. and Naeher, D. A. and Noone, D. and Patel, A. J. and Pezoa, S. and PopStefanija, I. and Thompson, E. J. and Warnecke, J. and Zuidema, P.},
title = {Observations from the NOAA P-3 aircraft during ATOMIC},
journal = {Earth Syst. Sci. Data Discuss.},
volume = {2021},
year = {2021},
pages = {1--25},
DOI = {10.5194/essd-2021-11}
}


@Article{Konow:2021,
    author = {Konow, Heike},
    title = {EUREC4A's {HALO}},
    journal = {tbd},
    year = {2021}
}

@misc{Mohr:2020,
	title = "EUREC4A Campaign, Cruise No. M161, 17 Jan 2020 - 03 Mar 2020, Bridgetown \(Barbados\) - Ponta Delgada \(Portugal\), METEOR-Berichte",
	author = "Mohr, Wiebke and Kinne, Stefan and Rollo, Callum and Kidane, Abiel and Schlenczek, Oliver and Schröder, Marcel and Grosz, Robert and Sandiford, Sanola and Raeke, Andreas and Makuch, Przemyslaw and Gollop, John and Neuberger, Almuth and de Groot, Geiske and Meyer, Marcel and Los, Sebastian and Chilinski, Michal and Ubele, Alma Anna and Baranowski, Darek and Morfa-Avalos, Yanmichel and von Arx, Jan and Worbes, Ludwig and Nowak, Jakub and Helfer, Kevin and Kalesse, Heike and Ibáñez-Landeta, Antonio and Siddle, Elizabeth and Baier, Katharina and Szkolka, Wojciech and Schirmacher, Imke and Röttenbacher, Johannes",
	issn = "2195-8475",
	volume = "M161",
	pages = "1-84",
	publisher = "Gutachterpanel Forschungsschiffe; ",
	address = "Bonn",
	doi = "10.2312/cr_m161",
	year = "2020",
}

@article{Schulz:2022,
  title = {{C3ONTEXT}: {{A Common Consensus}} on {{Convective OrgaNizaTion}} during the {{EUREC4A eXperimenT}}},
  shorttitle = {C{\textsuperscript{3}}{{ONTEXT}}},
  author = {Schulz, Hauke},
  year = {2022},
  journal = {Earth System Science Data},
  volume = {14},
  number = {3},
  pages = {1233--1256},
  publisher = {{Copernicus GmbH}},
  doi = {10.5194/essd-14-1233-2022},
}

<<<<<<< HEAD
@article{Mech:2020,
  title = {{{PAMTRA}} 1.0: The {{Passive}} and {{Active Microwave}} Radiative {{TRAnsfer}} Tool for Simulating Radiometer and Radar Measurements of the Cloudy Atmosphere},
  shorttitle = {{{PAMTRA}} 1.0},
  author = {Mech, Mario and Maahn, Maximilian and Kneifel, Stefan and Ori, Davide and Orlandi, Emiliano and Kollias, Pavlos and Schemann, Vera and Crewell, Susanne},
  year = {2020},
  month = sep,
  journal = {Geoscientific Model Development},
  volume = {13},
  number = {9},
  pages = {4229--4251},
  publisher = {{Copernicus GmbH}},
  issn = {1991-959X},
  doi = {10.5194/gmd-13-4229-2020},
=======
@article{Klingebiel:2019,
  title = {Remote {{Sensing}} of {{Sea Salt Aerosol}} below {{Trade Wind Clouds}}},
  author = {Klingebiel, Marcus and Ghate, Virendra P. and Naumann, Ann Kristin and Ditas, Florian and P{\"o}hlker, Mira L. and P{\"o}hlker, Christopher and Kandler, Konrad and Konow, Heike and Stevens, Bjorn},
  year = {2019},
  month = feb,
  journal = {Journal of the Atmospheric Sciences},
  volume = {76},
  number = {5},
  pages = {1189--1202},
  issn = {0022-4928},
  doi = {10.1175/JAS-D-18-0139.1},
}

@article{Stevens:2016,
  title = {The {{Barbados Cloud Observatory}}: {{Anchoring Investigations}} of {{Clouds}} and {{Circulation}} on the {{Edge}} of the {{ITCZ}}},
  shorttitle = {The {{Barbados Cloud Observatory}}},
  author = {Stevens, Bjorn and Farrell, David and Hirsch, Lutz and Jansen, Friedhelm and Nuijens, Louise and Serikov, Ilya and Br{\"u}gmann, Bj{\"o}rn and Forde, Marvin and Linne, Holger and Lonitz, Katrin and Prospero, Joseph M.},
  year = {2016},
  month = may,
  journal = {Bulletin of the American Meteorological Society},
  volume = {97},
  number = {5},
  pages = {787--801},
  issn = {0003-0007, 1520-0477},
  doi = {10.1175/BAMS-D-14-00247.1},
}

@article{Gorsdorf:2015,
  title = {A 35-{{GHz Polarimetric Doppler Radar}} for {{Long-Term Observations}} of {{Cloud Parameters}}\textemdash{{Description}} of {{System}} and {{Data Processing}}},
  author = {G{\"o}rsdorf, Ulrich and Lehmann, Volker and {Bauer-Pfundstein}, Matthias and Peters, Gerhard and Vavriv, Dmytro and Vinogradov, Vladimir and Volkov, Vadim},
  year = {2015},
  month = apr,
  journal = {Journal of Atmospheric and Oceanic Technology},
  volume = {32},
  number = {4},
  pages = {675--690},
  publisher = {{American Meteorological Society}},
  issn = {0739-0572, 1520-0426},
  doi = {10.1175/JTECH-D-14-00066.1}
>>>>>>> 8871797e
}<|MERGE_RESOLUTION|>--- conflicted
+++ resolved
@@ -99,7 +99,6 @@
   doi = {10.5194/essd-14-1233-2022},
 }
 
-<<<<<<< HEAD
 @article{Mech:2020,
   title = {{{PAMTRA}} 1.0: The {{Passive}} and {{Active Microwave}} Radiative {{TRAnsfer}} Tool for Simulating Radiometer and Radar Measurements of the Cloudy Atmosphere},
   shorttitle = {{{PAMTRA}} 1.0},
@@ -113,7 +112,7 @@
   publisher = {{Copernicus GmbH}},
   issn = {1991-959X},
   doi = {10.5194/gmd-13-4229-2020},
-=======
+
 @article{Klingebiel:2019,
   title = {Remote {{Sensing}} of {{Sea Salt Aerosol}} below {{Trade Wind Clouds}}},
   author = {Klingebiel, Marcus and Ghate, Virendra P. and Naumann, Ann Kristin and Ditas, Florian and P{\"o}hlker, Mira L. and P{\"o}hlker, Christopher and Kandler, Konrad and Konow, Heike and Stevens, Bjorn},
@@ -153,5 +152,4 @@
   publisher = {{American Meteorological Society}},
   issn = {0739-0572, 1520-0426},
   doi = {10.1175/JTECH-D-14-00066.1}
->>>>>>> 8871797e
 }